"""Tags for game modes."""

# TODO: It'd be nice to have Pylint only ignore unused-argument for `info`,
#       `players`, `rules` and `tags`. Instead of being a blanket ignore.
# pylint: disable=unused-argument

from serverstf.tags import tag


@tag("mode:arena", ["tf2"])
def arena(info, players, rules, tags):
    """TF2 arena game mode."""
    return "tf2" in tags and rules["rules"].get("tf_gamemode_arena") == "1"


@tag("mode:cp", ["tf2"])
def control_point(info, players, rules, tags):
    """TF2 Control-point gamemode."""
    return "tf2" in tags and rules["rules"].get("tf_gamemode_cp") == "1"


@tag("mode:ctf", ["tf2"])
def capture_the_flag(info, players, rules, tags):
    """TF2 Capture the Flag game mode."""
    return "tf2" in tags and rules["rules"].get("tf_gamemode_ctf") == "1"


@tag("mode:koth", ["tf2", "mode:cp"])
def king_of_the_hill(info, players, rules, tags):
    """TF2 King of the Hill game mode.

    This is a derivative of the Control-point gamemode, typically indicated
    by a map starting with ``koth_``.
    """
    return ("tf2" in tags
            and "mode:cp" in tags
            and info["map"].lower().startswith("koth_"))


@tag("mode:mvm", ["tf2"])
def mann_vs_machine(info, players, rules, tags):
    """TF2 Mann vs Machine game mode."""
    return "tf2" in tags and rules["rules"].get("tf_gamemode_mvm") == "1"


@tag("mode:payload", ["tf2"])
def payload(info, players, rules, tags):
    """TF2 Payload game mode."""
    return "tf2" in tags and rules["rules"].get("tf_gamemode_payload") == "1"


@tag("mode:sd", ["tf2"])
def special_delivery(info, players, rules, tags):
    """TF2 Special Delivery game mode."""
    return "tf2" in tags and rules["rules"].get("tf_gamemode_sd") == "1"


@tag("mode:rd", ["tf2"])
def robot_destruction(info, players, rules, tags):
    """TF2 Robot Destruction game mode."""
    return "tf2" in tags and rules["rules"].get("tf_gamemode_rd") == "1"


@tag("mode:medieval", ["tf2"])
def medieval(info, players, rules, tags):
    """TF2 Medieval/Melee-only game mode."""
    return "tf2" in tags and rules["rules"].get("tf_medieval") == "1"


@tag("mode:sb", ["tf2", "mode:arena"])
def smash_bros(info, players, rules, tags):
    """Smash Bros mod."""
    return ("tf2" in tags
            and "mode:arena" in tags
            and info["map"].lower().startswith("sb_"))

<<<<<<< HEAD
@tag("mode:mge", ["tf2"])
def mge(info, players, rules, tags):
=======

@tag("mode:vsh", ["tf2", "mode:arena"])
def vs_saxton_hale(info, players, rules, tags):
    """Versus Saxton Hale.

    Official thread: https://forums.alliedmods.net/showthread.php?t=244209
    """
    return ("tf2" in tags
            and "mode:arena" in tags
            and info["map"].lower().startswith("vsh_"))


@tag("mode:dr", ["tf2", "mode:arena"])
def deathrun(info, players, rules, tags):
    """Deathrun.

    Official thread: https://forums.alliedmods.net/showthread.php?t=201623
    """
    return ("tf2" in tags
            and "mode:arena" in tags
            and info["map"].lower().startswith("dr_"))


@tag("mode:surf", ["tf2"])
def surf(info, players, rules, tags):
    """Surfing unofficial game mode."""
    return ("tf2" in tags
            and info["map"].lower().startswith("surf_"))


@tag("mode:mge", ["tf2"])
def mge(info, players, rules, tags):
    """My Gaming Edge mod game mode."""
>>>>>>> adf722f2
    return "tf2" in tags and info["map"].lower().startswith("mge_")<|MERGE_RESOLUTION|>--- conflicted
+++ resolved
@@ -74,10 +74,6 @@
             and "mode:arena" in tags
             and info["map"].lower().startswith("sb_"))
 
-<<<<<<< HEAD
-@tag("mode:mge", ["tf2"])
-def mge(info, players, rules, tags):
-=======
 
 @tag("mode:vsh", ["tf2", "mode:arena"])
 def vs_saxton_hale(info, players, rules, tags):
@@ -111,5 +107,4 @@
 @tag("mode:mge", ["tf2"])
 def mge(info, players, rules, tags):
     """My Gaming Edge mod game mode."""
->>>>>>> adf722f2
     return "tf2" in tags and info["map"].lower().startswith("mge_")